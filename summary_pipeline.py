--- conflicted
+++ resolved
@@ -33,12 +33,6 @@
 # Tag format is a tuple ([description], [YYYY]) key
 # with a "path" -> str and "band" -> int dictionary value
 ANALYSIS_DATA = {
-<<<<<<< HEAD
-    (
-        "GlobPOP_Count_30arc_2020_I32",
-       2020
-    ): "./data/analysis/GlobPOP/GlobPOP_Count_30arc_2020_I32.tiff",
-=======
     ("rast_gdpTot_1990_2020_30arcsec", 1990): {
         "path": "./data/analysis/Gridded_GDP/rast_gdpTot_1990_2020_30arcsec.tif",
         "band": 1,
@@ -67,7 +61,6 @@
         "path": "./data/analysis/Gridded_GDP/rast_gdpTot_1990_2020_30arcsec.tif",
         "band": 7,
     },
->>>>>>> c786b200
 }
 
 ZONAL_OPS = ["mean", "max", "min"]
