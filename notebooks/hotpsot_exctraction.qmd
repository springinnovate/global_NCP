--- conflicted
+++ resolved
@@ -116,15 +116,11 @@
   rule_mode = "vectors",
   loss_services = loss,
   gain_services = gain,
-<<<<<<< HEAD
   combos = list(
     combo_1 = c("Nature_Access","Pollination","N_export","Sed_export","C_Risk"),
     combo_2 = c("Nature_Access","Pollination","N_Ret_Ratio","Sed_Ret_Ratio","C_Risk_Red_Ratio")
   ),
   #side = "both",
-=======
-  #side = "both", # we are not doing this becasue we are on;y interested inthe negative part.
->>>>>>> cced4e30
   id_cols = "c_fid",
   sf_obj = sf_f
 )
@@ -132,11 +128,8 @@
 #hotspots_sf <- res$hotspots_sf
 plt_long <- res$hotspots_df
 inverse_df  <- res$non_hotspots_df
-<<<<<<< HEAD
-
-
-=======
->>>>>>> cced4e30
+
+
 
 # check if summary sf worked (has all the values correctly identified)
 hp2 <- res$summary_sf
