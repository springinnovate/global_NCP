---
title: "Summary ES Analysis"
author: "Jeronimo Rodriguez-Escobar"
date: "2025-02-12"
output:
  html_document: default
  pdf_document: default
  word_document: default
---

# Overview
This document outlines the steps to systematically extract zonal statistics from global **Ecosystem Service (ES)** raster datasets for specific spatial units (e.g., countries, biomes, watersheds, etc.).

## **1. Objectives**
1. Extract zonal statistics from ES global raster datasets using the `exactextractr` package.
2. Integrate extracted statistics as attributes to spatial polygon datasets.
3. Generate visualizations (bar plots, maps) for spatial representation of results.

**Important Considerations:**
- Dependencies and overlapping regions (e.g., GB, France) need special handling.
- Small island nations and unique geographic cases require additional checks.

## **2. Load Required Libraries**
```{r setup, include=FALSE}
library(sf)             # Spatial vector operations
library(dplyr)          # Data manipulation
library(terra)          # Raster processing
library(exactextractr)  # Zonal statistics
library(ggplot2)        # Visualization
library(forcats)        # Factor reordering
library(tidytext)
library(here)           # Managing paths
library(patchwork)      # Combining plots
library(tidyr)
library(parallel)       # Parallel computing
```

## **3. Load Polygon Data**
```{r load polygons, eval=FALSE, include=FALSE}
# Read spatial polygon dataset
poly <- st_read(here('vector', 'Biome.gpkg'))

<<<<<<< HEAD
# Set attribute column for analysis
col <- "WWF_biome"
=======
# This assumes that the polygon files are stored in the same working directory. and have the names assigned here. Feel free to change it if necessary.  
# The differnet subsets except for biomes are obtained from the dataset provided by Justin to which a "dissolve by attribute" operation has been performed. This is better done in Python/QGis/ArcGis, R is not great at that. 
# By Continent
set <- 'Continent.gpkg' 
# By Subregion
#set <- 'subregion.gpkg'
# By individual territory; "Country" 
set <- 'Country.gpkg'
# By WWF biome
# set <- 'Biome.gpkg' 


poly <- st_read(here('vector', set)) 

# Set the column with the attribute to group 
# Test this, it might be possible that it is not necesary to dissolve and create the individual vector files in advance, but just change the column. However, i need to check how would it work when joining the new results as attributes. 
# There would be two things to consider here:
# 1. how would it actually look when displaying on a GIS (all the original polygons will be maintained). This is manageable. Waht would this imply for the subsequent analyisis.
# 2. Practicality considerations. The final output, with all services, grouping, metrics, years can end up having too many columns at at some point that can become hard to manage. Just naming columns can be a hassle. 

<<<<<<< HEAD
col <- "id"
=======
col <- 'continent'
>>>>>>> ea226d7 (-extracting metrics export 92-2020 pero spatial unit. Testing withh the new data.)
>>>>>>> 652903fe
cols <- col
```

## **4. Load Global Raster Data**
```{r load raster es, echo=FALSE}
inpath <- here('input_ES')

tiffes <- file.path(inpath, list.files(inpath, pattern= 'tif$'))
filename <- basename(tiffes)

# Load raster files
rasters_list <- lapply(tiffes, rast)

# Define service names and colors
service <- rep(c("Coastal Protection", "Nitrogen Export", "Sediment Export", "Nature Access", "Pollination"), each=2)
year <- rep(c(1992,2020), 5)
filename <- as_tibble(cbind(service, filename, year))
```

<<<<<<< HEAD
## **5. Compute Raster Differences**
```{r get differences, eval=FALSE, include=FALSE}
outpath <- here("input_ES")
l1 <- rasters_list[seq(1, length(rasters_list), by=2)]
l2 <- rasters_list[seq(2, length(rasters_list), by=2)]

diffs <- map2(l1, l2, ~ .x - .y)
=======

# 3. Calcualte Differences 

The difference in the values between both yars is calculatd with a simple substraction and the results are exported to and target destination.


```{r get differences, eval=FALSE, include=FALSE}
outpath <- here("input_ES")
m_index <- length(rasters_list) %/% 2
lab <- unique(service)
l1 <- rasters_list[seq(1,length(rasters_list), by=2)]
l2 <- rasters_list[seq(2,length(rasters_list), by=2)]
 # test with future_map2 next time to get this to run faster. 

pot_sed_ret92 <- (l1[[2]]-l1[[1]])/l1[[2]]
pot_sed_ret20 <- (l2[[2]]-l2[[1]])/l2[[2]]

lab <- unique(filename$service)

diffs <- map2(l1,l2, function(l1,l2){
  return(l1-l2)
})
# export new rasters 
map(1:length(diffs), function(x) writeRaster(diffs[[x]], paste0(outpath, "/", 'change_calc', '/', lab[x], '_diff.tif')))
```

# Prepare Potential of N retention data.
<<<<<<< HEAD

=======
 wee did it once, no neeit again for the et exportessary for the new data tha Becky wat
>>>>>>> ea226d7 (-extracting metrics export 92-2020 pero spatial unit. Testing withh the new data.)

```{r getpotential N retention , eval=FALSE, include=FALSE}
inpath <- here("input_ES", "Pot_Sed_retention")
tiffes <- file.path(inpath, list.files(paste0(inpath),pattern= 'tif$'))
filename<- basename(tiffes)
# Use terra::rast() to load each file as a SpatRaster object


rasters_list <- lapply(tiffes, rast)
rcl <- matrix(c(
  -Inf, 0, NA   # Any value from 0 to Infinity becomes 1
), ncol = 3, byrow = TRUE)

rasters_list <- lapply(rasters_list, function(r){
  r <- classify(r,rcl, right=FALSE)
})

m_index <- length(rasters_list) %/% 2
#lab <- unique(service)
l1 <- rasters_list[seq(1,length(rasters_list), by=2)]
l2 <- rasters_list[seq(2,length(rasters_list), by=2)]
 # test with future_map2 next time to get this to run faster. 

pot_SedRet <- (l1[[2]]-l1[[1]])/l1[[2]]
writeRaster(pot_SedRet, paste0(inpath, '/', 'pot_SedRet_92.tif'), overwrite=TRUE)

pot_SedRet <- (l2[[2]]-l2[[1]])/l2[[2]]
writeRaster(pot_SedRet, paste0(inpath, '/', 'pot_SedRet_20.tif'), overwrite=TRUE)

#calc difference

psr_92 <- rast(paste0(inpath, '/', 'pot_SedRet_92.tif'))
psr_20 <- rast(paste0(inpath, '/', 'pot_SedRet_20.tif'))


psr_92 <- classify(psr_92,rcl, right=FALSE)
psr_20 <- classify(psr_20,rcl, right=FALSE)

writeRaster(psr_92, paste0(inpath, '/', 'pot_SedRet_92.tif'), overwrite=TRUE)
writeRaster(psr_20, paste0(inpath, '/', 'pot_SedRet_20.tif'), overwrite=TRUE)

diff <- psr_92 - psr_20

writeRaster(diff, paste0(inpath, '/', 'pot_Sed_r_diff.tif'), overwrite)

```

<<<<<<< HEAD

=======
## Prpepare the yearly summamry data
>>>>>>> ea226d7 (-extracting metrics export 92-2020 pero spatial unit. Testing withh the new data.)

## 4. Compute Zonal Statistics for each target raster/year 
>>>>>>> 652903fe

# Export difference rasters
map(1:length(diffs), function(x) writeRaster(diffs[[x]], paste0(outpath, "/change_calc/", service[x], '_diff.tif')))
```

## **6. Compute Zonal Statistics for Each Year**
```{r compute stats 1, eval=FALSE, include=FALSE}
target_stats <- c("mean")
<<<<<<< HEAD
results_list <- lapply(rasters_list, function(r) {
  res <- exact_extract(r, poly, fun = target_stats, append_cols = cols)
  res$raster_name <- names(r)
  return(res)
})
=======
# this is the column in the vector file that we are going to use. 

num.cores <- length(rasters_list) # set as many cores as rasters to be evaluated.  sequentially, and there is no progress bar available 
# here, set a way to change the input poly and columns externally instead of editing inside of the functions. That is cumbersome and prone to errors. 

results_list <- mclapply(rasters_list, function(r) {
  # Perform exact extraction
  # - append_cols = "country" retains the country identifier with each result
  res <- exact_extract(r, poly,
                       fun = target_stats,
                       append_cols = cols)
  r_name <- names(r)
  # Add a column labeling which raster these results are from
  res$raster_name <- r_name
  return(res)},mc.cores = num.cores)

# Combine results from all rasters into one data frame
zonal_df <- do.call(rbind, results_list)

# create a table with the content to fill the table
raster_name <- unique(zonal_df$raster_name)
service <- rep(c("Coastal Protection", "Nitrogen Export", "Sediment Export", "Nature Access", "Pollination"), each = 2)
color <- rep(c("#9e9ac8", "#2c944c", "#08306b", "#A57C00", "#dd1c77"), each=2)
cd <- as_tibble(cbind(raster_name, service, color))


# add color ands service columns
zonal_df <- left_join(zonal_df,cd)
# Add the year. this uses the original filenames to extract the year, but miht be too hardcoded for generalization 

zonal_df$year <- ifelse(grepl("1992", zonal_df$raster_name), 
                          1992, 
                          ifelse(grepl("2020", zonal_df$raster_name), 2020, NA))


zonal_wide <- pivot_wider(zonal_df, id_cols=all_of(col), names_from=c(service, year), values_from = mean)
# adjust column names #

######### HERE: Include a way/convention to adjust the column names autmatically. Saves work and keeps consistency. I had to do this in Stpe 6, but this is not organized. should be done herer bedore exporting
>>>>>>> 652903fe

# Combine results
zonal_df <- do.call(rbind, results_list)
zonal_df <- left_join(zonal_df, filename)

# Add year information
zonal_df$year <- ifelse(grepl("1992", zonal_df$raster_name), 1992, 2020)
```

<<<<<<< HEAD
## **7. Compute Zonal Statistics for Differences**
=======


## 4.1. Compute States of Sed Export potential
```{r compute stats potential, eval=FALSE, include=FALSE}
#load the data (this assumes 'tiffs' is the list of paths to the files, and that they are in the desired order. Make sure that the dataframe with the labels is correct (filename object)  There is room for improvement here. 
inpath <- here("input_ES", "Pot_Sed_retention")
tiffes <- file.path(inpath, list.files(paste0(inpath),pattern= 'tif$'))
# Compute zonal stats. Mean for now. Ohers can be added. Cehck extractextractr documentation for a detailed list of stats 
target_stats <- c("mean")
# this is the column in the vector file that we are going to use. 

tiffes <- file.path(inpath, list.files(paste0(inpath),pattern= 'tif$'))
tiffes <- tiffes[c(5:7)]
filename<- basename(tiffes)
# Use terra::rast() to load each file as a SpatRaster object
# rasters_list <- lapply(tiffes, rast)
# 
# names(rasters_list[[1]]) <- "diff_export"
# 
# rasters_list <- list(diff, psr_92, psr_20)


num.cores <- length(rasters_list) # set as many cores as rasters to be evaluated.  sequentially, and there is no progress bar available 
# here, set a way to change the input poly and columns externally instead of editing inside of the functions. That is cumbersome and prone to errors. 

results_list <- mclapply(rasters_list, function(r) {
  # Perform exact extraction
  # - append_cols = "country" retains the country identifier with each result
  res <- exact_extract(r, poly,
                       fun = target_stats,
                       append_cols = cols)
  r_name <- names(r)
  # Add a column labeling which raster these results are from
  res$raster_name <- r_name
  return(res)},mc.cores = num.cores)

# Combine results from all rasters into one data frame
zonal_df <- do.call(rbind, results_list)

# create a table with the zonal to fill the table
raster_name <- c(unique(zonal_df$raster_name)
service <- rep(c("Pot. Sediment Retention"), each = 3)
color <- rep("#08306b", each=3)
cd <- as_tibble(cbind(raster_name, service, color))


# add color ands service columns
zonal_df <- left_join(zonal_df,cd)
# Add the year. this uses the original filenames to extract the year, but miht be too hardcoded for generalization 

zonal_df <- zonal_df %>% mutate(year = case_when(grepl("1992", raster_name) ~ "1992", grepl("2020", raster_name) ~ "2020", grepl("diff", raster_name) ~ "diff",TRUE ~ NA_character_ )) # Ensures NA values are treated as characters


zonal_wide <- pivot_wider(zonal_df, id_cols=all_of(col), names_from=c(service, year), values_from = mean)
# adjust column names #

######### HERE: Include a way/convention to adjust the column names autmatically. Saves work and keeps consistency. I had to do this in Stpe 6, but this is not organized. should be done herer bedore exporting

poly <- left_join(poly, zonal_wide, by= col)
st_write(poly, here('vector', set), append = FALSE) 
write.csv(zonal_df, here('output_data', paste0('zonal_df_',col, '.csv')))
```



## 5. Extract zonal stats for the differences.  

In theory, i could get everything done on a single run together but it somehow gets too complicated. The names of the input rasters don't always follow the same sequence, and sometiomes need to be rearranged. 
There are two main cases: dealing with two or more different  sets of layers (eg one for each year). The second a case with on;ly one set (dealing wit the differneces for example). This is somethign that is really not that complicated and could be organized/simplified here, but needs some work that is not priority right now.

I will have to review this part. Ideally, i should get everything done together but the year issue made it tricky. Easier to do each on its owrn, the problem is that there is still too much manual handling. Eventually this should be generalized.

>>>>>>> 652903fe
```{r compute stats diff, eval=FALSE, include=FALSE}
diff_rasters <- file.path(here('input_ES', 'change_calc'), list.files(here('input_ES', 'change_calc'), pattern='tif$'))
rast_list <- lapply(diff_rasters, rast)

<<<<<<< HEAD
=======
# set the path and load the rasters with the differences that we calcualted in step 3
#build paths to files
inpath <- here('input_ES')
inpath <- paste0(inpath, "/", 'change_calc')

# load the rasters with the calculated differences 
tiffes <- file.path(inpath, list.files(paste0(inpath),pattern= 'tif$'))
filename<- basename(tiffes)
cd

rast_list <- lapply(tiffes, rast)
service <- c("Coastal Protection", "Nature Access","Nitrogen Export","Pollination","Sediment Export")
filename<- as_tibble(cbind(service,filename))
# We'll compute mean 
>>>>>>> 652903fe
target_stats <- "mean"
results_list <- mclapply(rast_list, function(r) {
<<<<<<< HEAD
  res <- exact_extract(r, poly, fun = target_stats, append_cols = cols)
  res$raster_name <- names(r)
  return(res)
}, mc.cores = length(rast_list))
=======
  # Perform exact extraction
  # - append_cols = "country" retains the country identifier with each result
  res <- exact_extract(r, poly,
                       fun = target_stats,
                       append_cols = cols)
  r_name <- names(r)

  # Add a column labeling which raster these results are from
  res$raster_name <- r_name
  return(res)}),mc.cores = num.cores)

# Combine results from all rasters into one data frame
zonal_df <- do.call(rbind, results_list)

zonal_df <- left_join(zonal_df,cd)
#zonal_df <- zonal_df[-c(4,6)]
zonal_wide <- pivot_wider(zonal_df, id_cols=all_of(cols), names_from=c(service), values_from = mean)
# adjust column names 
colnames(zonal_wide)[colnames(zonal_wide) != cols] <- paste0(colnames(zonal_wide)[colnames(zonal_wide) != cols], "_diff")

poly <- left_join(poly, zonal_wide, by= cols)
st_write(poly, here('vector', set), append = FALSE) 

write.csv(zonal_df, here('output_data', paste0('diffs_',cols, '.csv')))
```

## 6. Fix column names

This is very leikely to not  be necessary anymore. I already fixed the column names

```{r fix column names vectors}
inpath <- here('vector')

vecf <- file.path(inpath, list.files(paste0(inpath),pattern= 'gpkg$'))
vecf <- vecf[-4]
filename<- basename(vecf)
grp <- c("Continent", "Country", "Income Group", "World Bank Region", "Biome")

filename<- as_tibble(cbind(grp,filename))
pols <- lapply(vecf, st_read)

# Rename columns in pols[[2]]
pols[[4]] <- pols[[4]] %>%
  rename_with(~ gsub("^mean_", "", gsub("\\.", " ", .x)), starts_with("mean_"))

# Check the new column names
names(pols[[4]])
```


#This might not be necesary anymore, i got the amount of change 

```{r extract change in %}

# Function to compute percentage change for all relevant variables in an sf object
calculate_percentage_change <- function(sf_obj) {
  # Identify all variables that exist in both 1992 and 2020
  base_vars <- c("Coastal Protection", "Nitrogen Export", "Sediment Export", "Nature Access", "Pollination")
  
  # Iterate through each variable to compute percentage change
  for (var in base_vars) {
    col_1992 <- paste0(var, "_1992")  # Column name for 1992
    col_2020 <- paste0(var, "_2020")  # Column name for 2020
    col_pct  <- paste0(var, "_pct_ch")   # New percentage change column
    
    # Check if the required columns exist in the sf object
    if (all(c(col_1992, col_2020) %in% names(sf_obj))) {
      sf_obj <- sf_obj %>%
        mutate(!!col_pct := ((!!sym(col_2020) - !!sym(col_1992)) / !!sym(col_1992)) * 100)
    }
  }
  return(sf_obj)
}

# Apply function to all sf objects in the list
pols <- lapply(pols, calculate_percentage_change)

# Check the updated column names
lapply(pols, names)


# Standardize filenames by removing spaces from the "grp" column
filename <- filename %>%
  mutate(grp = gsub(" ", "_", grp))  # Replace spaces with underscores

# Define the output directory
output_dir <- here("vector")  # Ensure "vector" directory exists

# Save each sf object in pols as a GPKG file
lapply(seq_along(pols), function(i) {
  filepath <- file.path(output_dir, paste0(filename$grp[i], ".gpkg"))
  st_write(pols[[i]], filepath, delete_layer = TRUE)
})
>>>>>>> 652903fe

zonal_df <- do.call(rbind, results_list)
zonal_df <- left_join(zonal_df, filename)
```

## **8. Generate Bar Plots**
```{r ggplot 2020, echo=FALSE, fig.height=8, fig.width=14}
plot_ecosystem_services <- function(data, year, col) {
  data_prepped <- data %>%
    filter(!is.na(mean) & mean > 0 & year == !!year) %>%
    mutate(temp_col = reorder_within(!!sym(col), -mean, service))
  
  ggplot(data_prepped, aes(x = temp_col, y = mean, fill = color)) +
    geom_bar(stat = "identity", show.legend = FALSE) +
    scale_fill_identity() +
    facet_wrap(~ service, scales = "free") +
    scale_x_reordered() +  
    labs(title = paste("Mean Ecosystem Service Values,", year),
         x = col, y = "Mean Value") +
    theme_bw()
}

p_1992 <- plot_ecosystem_services(zonal_df, 1992, col)
p_2020 <- plot_ecosystem_services(zonal_df, 2020, col)

print(p_1992)
print(p_2020)
```

## **9. Generate Difference Bar Plots**
```{r plot diffs, fig.height=8, fig.width=14}
plot_ecosystem_services_diff <- function(data, col) {
  data_prepped <- data %>% filter(!is.na(mean)) %>% mutate(temp_col = reorder_within(!!sym(col), -mean, service))
  
  ggplot(data_prepped, aes(x = temp_col, y = mean, fill = color)) +
    geom_bar(stat = "identity", show.legend = FALSE) +
    scale_fill_identity() +
    facet_wrap(~ service, scales = "free") +
    scale_x_reordered() +  
    labs(title = "Difference in Mean Ecosystem Service Values (1992-2020)",
         x = col, y = "Mean Difference Value") +
    theme_bw()
}

p_diff <- plot_ecosystem_services_diff(zonal_df, col)
print(p_diff)
```

## **10. Generate Maps**
```{r create maps, eval=FALSE, include=FALSE}
poly <- left_join(poly, zonal_df, by = col)
st_write(poly, here('vector', 'wb_poly_means.gpkg'), append=FALSE)
```

## **Final Notes**
This report summarizes the extraction and visualization of zonal statistics from global ecosystem service datasets. Future improvements include:
- Automating column name adjustments.
- Enhancing multi-core processing efficiency.
- Improving handling of geographic anomalies (e.g., island nations, overlapping territories).

**For any feedback or improvements, please reach out!**


## 9. Generate  Maps

Use ggplot2 and the spatial geometry from our sf object to color each polygon by its statistic of interest. Faceting again by each raster is useful to compare spatial patterns.

####################################################

```{r mapping f}
# First, merge the zonal_df results back into the polygon sf object.
# This ensures each polygon gets a corresponding mean/median value.

# We need a unique identifier. 
# Assuming 'country' is unique per polygon, we can do a left_join:
map_data <- poly %>%
  left_join(zonal_df, by = "id")

map_1992 <- map_data %>% filter(year == 1992)
services <- unique(map_1992$service)
map_2020 <-  map_data %>% filter(year == 2020)


# 2) Identify unique services
services <- unique(map_data$service)

# 3) For each service, find min/max across both years
service_range <- map_data %>%
  group_by(service) %>%
  summarize(
    min_val = min(mean, na.rm = TRUE),
    max_val = max(mean, na.rm = TRUE),
    unique_color = unique(color)  # we assume 1 color per service
  )

plot_list_1992 <- list()
plot_list_2020 <- list()

for (s in services) {
  # Extract global range (across both years) for service s
  row_s <- filter(service_range, service == s)
  s_min <- row_s$min_val
  s_max <- row_s$max_val
  s_color <- row_s$unique_color  # The single "unique" color for that service
  
  # Subset to year=1992, that service
  df_1992 <- map_data %>%
    filter(service == s, year == 1992)
  
  # Subset to year=2020, that service
  df_2020 <- map_data %>%
    filter(service == s, year == 2020)
  
  # Build the 1992 map
  p_1992 <- ggplot(df_1992) +
    geom_sf(aes(fill = mean), color = NA) +
    scale_fill_gradientn(
      colors   = c("white", s_color),  # White -> "unique_color"
      limits   = c(s_min, s_max),      # Force the same scale min/max
      na.value = "gray40"
    ) +
    labs(
      title = paste0(s, " (1992)"),
      fill  = "Mean"
    ) +
    theme_minimal()
  
  # Build the 2020 map
  p_2020 <- ggplot(df_2020) +
    geom_sf(aes(fill = mean), color = NA) +
    scale_fill_gradientn(
      colors   = c("white", s_color),
      limits   = c(s_min, s_max),
      na.value = "gray40"
    ) +
    labs(
      title = paste0(s, " (2020)"),
      fill  = "Mean"
    ) +
    theme_minimal()
  
  # Add them to the lists
  plot_list_1992[[s]] <- p_1992
  plot_list_2020[[s]] <- p_2020
}
```

```{r eval=FALSE, fig.height=12, fig.width=14, include=FALSE}

# Combine the 1992 plots in a row (or multi-row if you prefer).
combined_1992 <- wrap_plots(plot_list_1992, ncol = 3)

# Combine the 2020 plots similarly.
combined_2020 <- wrap_plots(plot_list_2020, ncol = 3)

combined_1992
combined_2020


'#9e9ac8'
'#2c944c'
```

Next steps:  

Run for: Biomes (done), Continents, income group (done),  wb_region(done), subregion (done) 

Pending: USLE.

Wahtif we try thios at the subregional (using GADM level 2) or hydroshed level? That will be the next step. 



Land cover change -> assess change/area In other words what do i **exactly** need to do here?  What is my target variable? LC change? 

Will have to do it using DiffeR and iterate over all countries, then assemble the dataframes and get percentage of change distributed among the main components. This is not going to be easy but i can get it. However, keep in mind that with all the original classes this becomes unmanageable. Can we produce successive no change maps and check what happens among the change (alloation, swaps and shifts)

Take care of the beneficiaries. -> i think exactextractr has the solution. We can get all this data/syntesis stats including a weighing raster (yay) and also include user defined fucntiosn to extract the target stats. 







<|MERGE_RESOLUTION|>--- conflicted
+++ resolved
@@ -38,20 +38,16 @@
 ## **3. Load Polygon Data**
 ```{r load polygons, eval=FALSE, include=FALSE}
 # Read spatial polygon dataset
-poly <- st_read(here('vector', 'Biome.gpkg'))
-
-<<<<<<< HEAD
 # Set attribute column for analysis
-col <- "WWF_biome"
-=======
+
 # This assumes that the polygon files are stored in the same working directory. and have the names assigned here. Feel free to change it if necessary.  
 # The differnet subsets except for biomes are obtained from the dataset provided by Justin to which a "dissolve by attribute" operation has been performed. This is better done in Python/QGis/ArcGis, R is not great at that. 
 # By Continent
-set <- 'Continent.gpkg' 
+#set <- 'Continent.gpkg' 
 # By Subregion
-#set <- 'subregion.gpkg'
+set <- 'subregion.gpkg'
 # By individual territory; "Country" 
-set <- 'Country.gpkg'
+#set <- 'Country.gpkg'
 # By WWF biome
 # set <- 'Biome.gpkg' 
 
@@ -64,17 +60,17 @@
 # 1. how would it actually look when displaying on a GIS (all the original polygons will be maintained). This is manageable. Waht would this imply for the subsequent analyisis.
 # 2. Practicality considerations. The final output, with all services, grouping, metrics, years can end up having too many columns at at some point that can become hard to manage. Just naming columns can be a hassle. 
 
-<<<<<<< HEAD
-col <- "id"
-=======
-col <- 'continent'
->>>>>>> ea226d7 (-extracting metrics export 92-2020 pero spatial unit. Testing withh the new data.)
->>>>>>> 652903fe
+#col <- "id"
+#col <- "WWF_biome"
+#col <- 'continent'
+col <- 'subregion'
 cols <- col
 ```
 
 ## **4. Load Global Raster Data**
-```{r load raster es, echo=FALSE}
+
+don't run this anymore ,for 92-2020 we have the basid services, now we are adding the new ones
+```{r load raster es, eval=FALSE, include=FALSE}
 inpath <- here('input_ES')
 
 tiffes <- file.path(inpath, list.files(inpath, pattern= 'tif$'))
@@ -89,21 +85,8 @@
 filename <- as_tibble(cbind(service, filename, year))
 ```
 
-<<<<<<< HEAD
+
 ## **5. Compute Raster Differences**
-```{r get differences, eval=FALSE, include=FALSE}
-outpath <- here("input_ES")
-l1 <- rasters_list[seq(1, length(rasters_list), by=2)]
-l2 <- rasters_list[seq(2, length(rasters_list), by=2)]
-
-diffs <- map2(l1, l2, ~ .x - .y)
-=======
-
-# 3. Calcualte Differences 
-
-The difference in the values between both yars is calculatd with a simple substraction and the results are exported to and target destination.
-
-
 ```{r get differences, eval=FALSE, include=FALSE}
 outpath <- here("input_ES")
 m_index <- length(rasters_list) %/% 2
@@ -117,19 +100,15 @@
 
 lab <- unique(filename$service)
 
-diffs <- map2(l1,l2, function(l1,l2){
-  return(l1-l2)
-})
-# export new rasters 
-map(1:length(diffs), function(x) writeRaster(diffs[[x]], paste0(outpath, "/", 'change_calc', '/', lab[x], '_diff.tif')))
-```
-
+diffs <- map2(l1, l2, ~ .x - .y)
+
+# Export difference rasters
+map(1:length(diffs), function(x) writeRaster(diffs[[x]], paste0(outpath, "/change_calc/", service[x], '_diff.tif')))
+```
+
+
+## **6. Compute Zonal Statistics for Each Year**
 # Prepare Potential of N retention data.
-<<<<<<< HEAD
-
-=======
- wee did it once, no neeit again for the et exportessary for the new data tha Becky wat
->>>>>>> ea226d7 (-extracting metrics export 92-2020 pero spatial unit. Testing withh the new data.)
 
 ```{r getpotential N retention , eval=FALSE, include=FALSE}
 inpath <- here("input_ES", "Pot_Sed_retention")
@@ -177,30 +156,16 @@
 
 ```
 
-<<<<<<< HEAD
-
-=======
+
 ## Prpepare the yearly summamry data
->>>>>>> ea226d7 (-extracting metrics export 92-2020 pero spatial unit. Testing withh the new data.)
 
 ## 4. Compute Zonal Statistics for each target raster/year 
->>>>>>> 652903fe
-
-# Export difference rasters
-map(1:length(diffs), function(x) writeRaster(diffs[[x]], paste0(outpath, "/change_calc/", service[x], '_diff.tif')))
-```
-
-## **6. Compute Zonal Statistics for Each Year**
+
+**Note:** Although Exact exactextractr is used  here ot obtain zonal summary statistics, in this case the mean value for each polygon, it can also return a list of dataframes, one per feature with the cell values from pte input raster. This can be very useful for further analysis. 
+Besides, it is also possible to include user-defined functions (somerthing that i am going to use for the USLE analysis).
+
+
 ```{r compute stats 1, eval=FALSE, include=FALSE}
-target_stats <- c("mean")
-<<<<<<< HEAD
-results_list <- lapply(rasters_list, function(r) {
-  res <- exact_extract(r, poly, fun = target_stats, append_cols = cols)
-  res$raster_name <- names(r)
-  return(res)
-})
-=======
-# this is the column in the vector file that we are going to use. 
 
 num.cores <- length(rasters_list) # set as many cores as rasters to be evaluated.  sequentially, and there is no progress bar available 
 # here, set a way to change the input poly and columns externally instead of editing inside of the functions. That is cumbersome and prone to errors. 
@@ -239,19 +204,13 @@
 # adjust column names #
 
 ######### HERE: Include a way/convention to adjust the column names autmatically. Saves work and keeps consistency. I had to do this in Stpe 6, but this is not organized. should be done herer bedore exporting
->>>>>>> 652903fe
-
-# Combine results
-zonal_df <- do.call(rbind, results_list)
-zonal_df <- left_join(zonal_df, filename)
-
-# Add year information
-zonal_df$year <- ifelse(grepl("1992", zonal_df$raster_name), 1992, 2020)
-```
-
-<<<<<<< HEAD
-## **7. Compute Zonal Statistics for Differences**
-=======
+
+poly <- left_join(poly, zonal_wide, by= col)
+st_write(poly, here('vector', set), append = FALSE) 
+write.csv(zonal_df, here('output_data', paste0('zonal_df_',col, '.csv')))
+
+```
+
 
 
 ## 4.1. Compute States of Sed Export potential
@@ -324,13 +283,8 @@
 
 I will have to review this part. Ideally, i should get everything done together but the year issue made it tricky. Easier to do each on its owrn, the problem is that there is still too much manual handling. Eventually this should be generalized.
 
->>>>>>> 652903fe
 ```{r compute stats diff, eval=FALSE, include=FALSE}
-diff_rasters <- file.path(here('input_ES', 'change_calc'), list.files(here('input_ES', 'change_calc'), pattern='tif$'))
-rast_list <- lapply(diff_rasters, rast)
-
-<<<<<<< HEAD
-=======
+
 # set the path and load the rasters with the differences that we calcualted in step 3
 #build paths to files
 inpath <- here('input_ES')
@@ -345,15 +299,13 @@
 service <- c("Coastal Protection", "Nature Access","Nitrogen Export","Pollination","Sediment Export")
 filename<- as_tibble(cbind(service,filename))
 # We'll compute mean 
->>>>>>> 652903fe
 target_stats <- "mean"
+
+# Number of CPU cores to use. I am still struggling with setting the this using a multicore approach. I have been using mclapply to do this, but the behavior is kind of inconsistent, sometimes it seems to hang without finishing correclty, there is no way to show the progress and error messages are not informative at all. 
+#Also, keep in mind that mclapply on;y works with Unix alike systems (Linux, MacOS but is not availalbe in Widnows. Someone (most likely me) will have to take care of this at some point) 
+
+num.cores <- length(rast_list)
 results_list <- mclapply(rast_list, function(r) {
-<<<<<<< HEAD
-  res <- exact_extract(r, poly, fun = target_stats, append_cols = cols)
-  res$raster_name <- names(r)
-  return(res)
-}, mc.cores = length(rast_list))
-=======
   # Perform exact extraction
   # - append_cols = "country" retains the country identifier with each result
   res <- exact_extract(r, poly,
@@ -447,7 +399,26 @@
   filepath <- file.path(output_dir, paste0(filename$grp[i], ".gpkg"))
   st_write(pols[[i]], filepath, delete_layer = TRUE)
 })
->>>>>>> 652903fe
+
+# Combine results
+zonal_df <- do.call(rbind, results_list)
+zonal_df <- left_join(zonal_df, filename)
+
+# Add year information
+zonal_df$year <- ifelse(grepl("1992", zonal_df$raster_name), 1992, 2020)
+```
+
+## **7. Compute Zonal Statistics for Differences**
+```{r compute stats diff, eval=FALSE, include=FALSE}
+diff_rasters <- file.path(here('input_ES', 'change_calc'), list.files(here('input_ES', 'change_calc'), pattern='tif$'))
+rast_list <- lapply(diff_rasters, rast)
+
+target_stats <- "mean"
+results_list <- mclapply(rast_list, function(r) {
+  res <- exact_extract(r, poly, fun = target_stats, append_cols = cols)
+  res$raster_name <- names(r)
+  return(res)
+}, mc.cores = length(rast_list))
 
 zonal_df <- do.call(rbind, results_list)
 zonal_df <- left_join(zonal_df, filename)
