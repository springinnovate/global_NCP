--- conflicted
+++ resolved
@@ -28,15 +28,6 @@
 library(rnaturalearthdata)
 library(devtools)
 load_all()
-<<<<<<< HEAD
-# source the helper functions
-# source(here("R", "hotSpotR.R"))
-# source(here("R","utils_pct_change.R"))
-# source(here("R", "utils_lcc_metrics.R"))
-# source(here("R","utils_pct_change.R"))
-# source(here("R", "perc_filteR.R"))
-=======
->>>>>>> 146a0a1d
 # source the helper functions
 source(here("R", "hotSpotR.R"))
 source(here("R","scattR.R"))
@@ -96,23 +87,16 @@
   n_cut <- ceiling(n_total * filter_cutoff)
   q_val <- c(sorted_areas[n_cut], sorted_areas[n_total - n_cut])
 } else if (filter_type == "absolute") {
-<<<<<<< HEAD
-=======
+
   q_val <- c(filter_cutoff, max(df_raw$SUB_AREA)
 ```
 
 Load Data, filter small basins out!
 
 ```{r setup2}
-=======
->>>>>>> 31bf15c (cleaning)
 # ---------------------------------------------------------
 # SETUP: Load Ecosystem Service - Beneficiary Data
 # ---------------------------------------------------------
-library(dplyr)
-library(readr)
-library(tibble)
-library(here)
 
 # Load long-format ES data (one row per basin-service-metric)
 df_raw <- read_csv(here("output_data", "serv_benef_synth_02.csv"))
@@ -136,10 +120,10 @@
   n_cut <- ceiling(n_total * filter_cutoff)
   q_val <- c(sorted_areas[n_cut], sorted_areas[n_total - n_cut])
 } else if (filter_type == "absolute") {
->>>>>>> 146a0a1d
   q_val <- c(filter_cutoff, max(df_raw$SUB_AREA))
-=======
-Load Data, filter small basins out!
+```
+
+#Load Data, filter small basins out!
 ```{r setup2}
 # ---------------------------------------------------------
 # SETUP: Load Ecosystem Service - Beneficiary Data
@@ -181,9 +165,6 @@
 } else if (filter_direction == "bottom") {
   df <- df %>% filter(SUB_AREA <= q_val[1])
   filter_note <- paste0("Bottom ", round(100 * filter_cutoff), "% smallest basins")
-<<<<<<< HEAD
-=======
-<<<<<<< HEAD
 } else if (filter_direction == "both") {
   df <- df %>% filter(SUB_AREA <= q_val[1] | SUB_AREA >= q_val[2])
   filter_note <- paste0("Top & bottom ", round(100 * filter_cutoff), "% basins")
@@ -199,24 +180,8 @@
 } else if (filter_direction == "top") {
   df <- df %>% filter(SUB_AREA < area_threshold)
   filter_note <- paste0("Filtered: Largest ", round(100 * filter_cutoff), "% basins removed")
-=======
->>>>>>> 31bf15c (cleaning)
->>>>>>> 146a0a1d
-} else if (filter_direction == "both") {
-  df <- df %>% filter(SUB_AREA <= q_val[1] | SUB_AREA >= q_val[2])
-  filter_note <- paste0("Top & bottom ", round(100 * filter_cutoff), "% basins")
-} else if (filter_direction == "tail") {
-  df <- df %>% filter(SUB_AREA <= q_val[1] | SUB_AREA >= q_val[2])
-  filter_note <- paste0("Filtered: Extreme tails (", round(100 * filter_cutoff), "%)")
-} else if (filter_direction == "middle") {
-  df <- df %>% filter(SUB_AREA > q_val[1] & SUB_AREA < q_val[2])
-  filter_note <- paste0("Filtered: Middle ", round(100 * (1 - 2 * filter_cutoff)), "% of basins")
-if (filter_direction == "bottom") {
-  df <- df %>% filter(SUB_AREA > area_threshold)
-  filter_note <- paste0("Filtered: Smallest ", round(100 * filter_cutoff), "% basins removed")
-} else if (filter_direction == "top") {
-  df <- df %>% filter(SUB_AREA < area_threshold)
-  filter_note <- paste0("Filtered: Largest ", round(100 * filter_cutoff), "% basins removed")
+
+
 } else if (filter_direction == "both") {
   q_low <- quantile(df_raw$SUB_AREA, probs = filter_cutoff / 2, na.rm = TRUE)
   q_high <- quantile(df_raw$SUB_AREA, probs = 1 - filter_cutoff / 2, na.rm = TRUE)
@@ -228,9 +193,7 @@
 
 # ---------------------------------------------------------
 # STEP 2: Set Service Order and Colors
-<<<<<<< HEAD
-=======
-<<<<<<< HEAD
+
 # ---------------------------------------------------------
 service_levels <- c("Coastal_Protection", "N_export", "Sed_export",
                     "Pollination", "N_Ret_Ratio", "Sed_Ret_Ratio")
@@ -241,34 +204,7 @@
 # ---------------------------------------------------------
 # STEP 3: Define LC Metric Labels for Plotting
 # ---------------------------------------------------------
-# STEP 2: Set Service Order and Color
-=======
->>>>>>> 31bf15c (cleaning)
->>>>>>> 146a0a1d
-# ---------------------------------------------------------
-service_levels <- c("Coastal_Protection", "N_export", "Sed_export",
-                    "Pollination", "N_Ret_Ratio", "Sed_Ret_Ratio")
-
-
-df <- df %>% mutate(service = factor(service, levels = service_levels))
-
-# ---------------------------------------------------------
-# STEP 3: Define LC Metric Labels for Plotting
-# ---------------------------------------------------------
-=======
-# STEP 2: Set Service Order and Color
-# ---------------------------------------------------------
-
-service_levels <- c("Coastal_Protection", "N_export", "Sed_export",
-                    "Pollination", "N_Ret_Ratio", "Sed_Ret_Ratio", "USLE")
-
-
-df <- df %>%
-  mutate(service = factor(service, levels = service_levels))
-
-# ---------------------------------------------------------
-# STEP 3: Define LC Metric Labels (for scatterplots)
-# ---------------------------------------------------------
+
 
 lc_metrics <- c(
   "rast_gdpTot_1990_2020_30arcsec.7_mean",
@@ -283,19 +219,6 @@
   "Mean GDP 2020",
   "GHS Population Mean 2020",
   "GlobPop Sum 2020",
-<<<<<<< HEAD
-=======
-<<<<<<< HEAD
-<<<<<<< HEAD
-  #"GHS Population Mean 2020", # this needs to be updated
-  #"GlobPop Sum 2020",
-=======
->>>>>>> 31bf15c (cleaning)
-=======
->>>>>>> 146a0a1d
-  #"GHS Population Mean 2020", # this needs to be updated
-  #"GlobPop Sum 2020",
->>>>>>> bec61f0 (Untangling some mess.)
   "Mean HDI 2020",
   "Farmsize 2017",
   "GlobPop/km²",
@@ -307,22 +230,8 @@
 # READY: `df` is the filtered dataset
 #         `nam` is the label lookup
 #         `filter_note` is the subtitle / filename tag
-<<<<<<< HEAD
-
 # ✅ READY: Filtered Data + Labels + Notes
-=======
-<<<<<<< HEAD
-<<<<<<< HEAD
-=======
->>>>>>> bec61f0 (Untangling some mess.)
-
-# ✅ READY: Filtered Data + Labels + Notes
-
-=======
-# ✅ READY: Filtered Data + Labels + Notes
->>>>>>> 31bf15c (cleaning)
->>>>>>> 146a0a1d
-# ---------------------------------------------------------
+----------------------------------------
 ```
 
 # Produce Basic Scatterplot
@@ -366,20 +275,10 @@
 
 ```
 
-<<<<<<< HEAD
-=======
-<<<<<<< HEAD
-<<<<<<< HEAD
+
+
 
 ```{r plot by hotspots/benef, fig.height=8, fig.width = 11}
-=======
-```{r filtered, fig.height=8, fig.width = 11}
->>>>>>> 31bf15c (cleaning)
-=======
->>>>>>> 146a0a1d
-
-```{r plot by hotspots/benef, fig.height=8, fig.width = 11}
->>>>>>> bec61f0 (Untangling some mess.)
 
 # Define services where we want the largest losses (negative change is bad)
 loss_services <- c("Coastal_Protection", "Pollination", "N_Ret_Ratio", "Sed_Ret_Ratio")
@@ -405,16 +304,6 @@
   filter(pct_ch_focus >= threshold)
 
 
-<<<<<<< HEAD
-=======
-<<<<<<< HEAD
-<<<<<<< HEAD
-=======
-
->>>>>>> 31bf15c (cleaning)
-=======
->>>>>>> bec61f0 (Untangling some mess.)
->>>>>>> 146a0a1d
 # df_f <- df %>%
 #   group_by(service) %>%
 #   mutate(threshold = quantile(pct_ch, 0.05, na.rm = TRUE)) %>%
@@ -422,10 +311,6 @@
 #   filter(pct_ch <= threshold)
 # 
 
-<<<<<<< HEAD
-=======
-<<<<<<< HEAD
->>>>>>> 146a0a1d
 plot_es_lc_scatter(
   df = df,
 geom_type = "hex", bins = 80,
@@ -436,10 +321,7 @@
 )
 ```
 
-<<<<<<< HEAD
-=======
-
->>>>>>> 146a0a1d
+
 ```{r filtered, fig.height=9, fig.width = 12}
 
 
@@ -456,10 +338,7 @@
   nam = nam,
   #xport_dir = here::here("output_charts"),
   filter_note = "Filtered: Top 95% of observations"
-<<<<<<< HEAD
-=======
-=======
->>>>>>> 31bf15c (cleaning)
+
 plot_es_lc_scatter(
   df = df,
 geom_type = "hex", bins = 80,
@@ -497,11 +376,6 @@
 ```
 
 
-<<<<<<< HEAD
-
-=======
-<<<<<<< HEAD
->>>>>>> 31bf15c (cleaning)
 # Plot hotspots/beneficiaries
 
 
@@ -584,8 +458,6 @@
   tmap_save(tm, filename, width = 10, height = 6, units = "in", dpi = 600)
 }
 
-<<<<<<< HEAD
-
 ```
 ###########################################################
 
@@ -687,7 +559,6 @@
   ungroup() %>%
   filter(pct_ch_focus >= threshold)
 
->>>>>>> 146a0a1d
 plot_es_lc_scatter(
   df = df_hotspots,
   lc_metrics = nam$lc_metrics,
@@ -696,10 +567,6 @@
 reverse_axes = FALSE,
   filter_note = "top % change per service"
 )
-=======
-=======
->>>>>>> 66574a5 (synch lilling)
->>>>>>> 31bf15c (cleaning)
 ```
 ###########################################################
 
@@ -716,19 +583,14 @@
 library(htmltools)
 
 spring_ES <- st_read(here('vector', "hydrosheds_lv_6_hotspots.gpkg"))
-<<<<<<< HEAD
-
-
-=======
+
 spring_ES <- st_read('/Users/rodriguez/Library/CloudStorage/OneDrive-WorldWildlifeFund,Inc/global_NCP/data/vector/hydrosheds_lv_6_hotspots.gpkg')
-<<<<<<< HEAD
->>>>>>> 31bf15c (cleaning)
-=======
-=======
+```
 # Plot hotspots/beneficiaries
 
 
 Here, ineed to check how many are there per individual variable, and here is where i have an isse again. The column *hotspot_services_negative* can have more than one value and i need to think how to get it outside. 
+
 ```{r plot by hotspots/benef2 , fig.height=8, fig.width = 11}
 
 df_affected <- hotspots_change %>%
@@ -743,131 +605,6 @@
   mutate(is_affected = !is.na(hotspot_services_negative)) %>%
   group_by(is_affected) %>%
   summarise(across(all_of(soc_vars), list(mean = mean, median = median), na.rm = TRUE))
-
-```
-
-<<<<<<< HEAD
-# Plot hotspots/beneficiaries
-
-
-Here, ineed to check how many are there per individual variable, and here is where i have an isse again. The column *hotspot_services_negative* can have more than one value and i need to think how to get it outside. 
-```{r plot by hotspots/benef2 , fig.height=8, fig.width = 11}
-
-df_affected <- hotspots_change %>%
-  filter(!is.na(hotspot_services_negative))
-
-beneficiaries <- c("rast_gdpTot_1990_2020_30arcsec.7_mean",
-              "hdi_raster_predictions_2020.1_mean",
-              "GlobPOP_sqkm",
-              "farmsize_mehrabi.1_mean")
-
-df_summary <- hotspots_change %>%
-  mutate(is_affected = !is.na(hotspot_services_negative)) %>%
-  group_by(is_affected) %>%
-  summarise(across(all_of(beneficiaries), list(mean = mean, median = median), na.rm = TRUE))
-
-
-df_summary_cs <- st_drop_geometry(df_summary)
-write.csv(df_summary_cs, here("output_data", "summary_hotspots.csv"))
-
-# Service change columns (the ones with the % change)
-change_vars <- c("sed_export_pct_ch", "N_export_pct_ch_sqkm", "Usle_pct_ch",
-                 "Sed_retention_ratio_pct_ch", "N_Ret_Ratio_pct_ch")
-```
-
-
-# Export maps
-
-```{r tmaps}
-
-
-# Map services to their % change columns
-service_map <- c(
-  "Sed_export" = "sed_export_pct_ch",
-  "N_export" = "N_export_pct_ch_sqkm",
-  "USLE" = "Usle_pct_ch",
-  "Sed_Ret_Ratio" = "Sed_retention_ratio_pct_ch",
-  "N_Ret_Ratio" = "N_Ret_Ratio_pct_ch"
-)
-
-# Load country borders for context
-world_borders <- rnaturalearth::ne_countries(scale = "medium", returnclass = "sf")
-
-# Loop through services
-for (service in names(service_map)) {
-  change_var <- service_map[[service]]
-
-  # Subset only the relevant hotspot polygons with finite values
-  hotspots_only <- hotspots_change %>%
-    filter(.data[[service]] == 1, is.finite(.data[[change_var]]))
-
-  if (nrow(hotspots_only) == 0) next
-
-  map_title <- paste("Hotspots of", service)
-
-  tm <- tm_shape(world_borders) +
-    tm_borders(lwd = 0.3, col = "gray60") +
-    tm_shape(hotspots_only) +
-    tm_polygons(
-      fill = change_var,
-      fill.scale = tm_scale_intervals(style = "quantile", n = 5, values = "reds"),
-      fill.legend = tm_legend(title = paste0("% Change in ", service)),
-      col = NA  # no polygon borders
-    ) +
-    tm_title(map_title) +
-    tm_layout(
-      legend.outside = FALSE,
-      legend.position = c("center", "bottom"),
-      legend.title.size = 0.9,
-      legend.text.size = 0.7,
-      frame = FALSE
-    ) +
-    tm_crs("auto")
-
-  # Save map
-  filename <- here("output_maps", paste0("map_", service, ".png"))
-  tmap_save(tm, filename, width = 10, height = 6, units = "in", dpi = 600)
-}
-
-=======
->>>>>>> 66574a5 (synch lilling)
-```
-###########################################################
-
-
-
-# Create maps
-```{r create_maps}
-# Load libraries
-library(sf)
-library(dplyr)
-library(tidyr)
-library(leaflet)
-library(RColorBrewer)
-library(htmltools)
-
-spring_ES <- st_read(here('vector', "hydrosheds_lv_6_hotspots.gpkg"))
-spring_ES <- st_read('/Users/rodriguez/Library/CloudStorage/OneDrive-WorldWildlifeFund,Inc/global_NCP/data/vector/hydrosheds_lv_6_hotspots.gpkg')
-=======
-# Plot hotspots/beneficiaries
-
-
-Here, ineed to check how many are there per individual variable, and here is where i have an isse again. The column *hotspot_services_negative* can have more than one value and i need to think how to get it outside. 
-```{r plot by hotspots/benef2 , fig.height=8, fig.width = 11}
-
-df_affected <- hotspots_change %>%
-  filter(!is.na(hotspot_services_negative))
-
-soc_vars <- c("rast_gdpTot_1990_2020_30arcsec.7_mean",
-              "hdi_raster_predictions_2020.1_mean",
-              "GlobPOP_sqkm",
-              "farmsize_mehrabi.1_mean")
-
-df_summary <- hotspots_change %>%
-  mutate(is_affected = !is.na(hotspot_services_negative)) %>%
-  group_by(is_affected) %>%
-  summarise(across(all_of(soc_vars), list(mean = mean, median = median), na.rm = TRUE))
-
 ```
 
 ###########################################################
@@ -936,13 +673,7 @@
 
 
 spring_ES <- st_read(here('vector', "hydrosheds_lv_6_hotspots.gpkg"))
-
->>>>>>> 63f65ea (sync lilling)
-<<<<<<< HEAD
-=======
->>>>>>> bec61f0 (Untangling some mess.)
->>>>>>> 146a0a1d
-# ---------------------------------------------
+# -----------------------------
 # Step 1. Define services to include in the map
 # ---------------------------------------------
 services <- c(
